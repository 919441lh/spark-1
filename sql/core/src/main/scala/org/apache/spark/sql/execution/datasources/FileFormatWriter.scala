/*
 * Licensed to the Apache Software Foundation (ASF) under one or more
 * contributor license agreements.  See the NOTICE file distributed with
 * this work for additional information regarding copyright ownership.
 * The ASF licenses this file to You under the Apache License, Version 2.0
 * (the "License"); you may not use this file except in compliance with
 * the License.  You may obtain a copy of the License at
 *
 *    http://www.apache.org/licenses/LICENSE-2.0
 *
 * Unless required by applicable law or agreed to in writing, software
 * distributed under the License is distributed on an "AS IS" BASIS,
 * WITHOUT WARRANTIES OR CONDITIONS OF ANY KIND, either express or implied.
 * See the License for the specific language governing permissions and
 * limitations under the License.
 */

package org.apache.spark.sql.execution.datasources

import java.util.{Date, UUID}

import scala.collection.mutable

import org.apache.hadoop.conf.Configuration
import org.apache.hadoop.fs.Path
import org.apache.hadoop.mapreduce._
import org.apache.hadoop.mapreduce.lib.output.FileOutputFormat
import org.apache.hadoop.mapreduce.task.TaskAttemptContextImpl

import org.apache.spark._
import org.apache.spark.internal.Logging
import org.apache.spark.internal.io.{FileCommitProtocol, SparkHadoopWriterUtils}
import org.apache.spark.internal.io.FileCommitProtocol.TaskCommitMessage
import org.apache.spark.sql.SparkSession
import org.apache.spark.sql.catalyst.catalog.{BucketSpec, ExternalCatalogUtils}
import org.apache.spark.sql.catalyst.catalog.CatalogTypes.TablePartitionSpec
import org.apache.spark.sql.catalyst.expressions._
import org.apache.spark.sql.catalyst.plans.physical.HashPartitioning
import org.apache.spark.sql.catalyst.InternalRow
import org.apache.spark.sql.catalyst.util.{CaseInsensitiveMap, DateTimeUtils}
<<<<<<< HEAD
import org.apache.spark.sql.execution.{SortExec, SparkPlan, SQLExecution}
=======
import org.apache.spark.sql.execution.{QueryExecution, SortExec, SQLExecution}
>>>>>>> e30e2698
import org.apache.spark.sql.types.StringType
import org.apache.spark.util.{SerializableConfiguration, Utils}


/** A helper object for writing FileFormat data out to a location. */
object FileFormatWriter extends Logging {

  /**
   * Max number of files a single task writes out due to file size. In most cases the number of
   * files written should be very small. This is just a safe guard to protect some really bad
   * settings, e.g. maxRecordsPerFile = 1.
   */
  private val MAX_FILE_COUNTER = 1000 * 1000

  /** Describes how output files should be placed in the filesystem. */
  case class OutputSpec(
    outputPath: String, customPartitionLocations: Map[TablePartitionSpec, String])

  /** A shared job description for all the write tasks. */
  private class WriteJobDescription(
      val uuid: String,  // prevent collision between different (appending) write jobs
      val serializableHadoopConf: SerializableConfiguration,
      val outputWriterFactory: OutputWriterFactory,
      val allColumns: Seq[Attribute],
      val dataColumns: Seq[Attribute],
      val partitionColumns: Seq[Attribute],
      val bucketIdExpression: Option[Expression],
      val path: String,
      val customPartitionLocations: Map[TablePartitionSpec, String],
      val maxRecordsPerFile: Long,
      val timeZoneId: String)
    extends Serializable {

    assert(AttributeSet(allColumns) == AttributeSet(partitionColumns ++ dataColumns),
      s"""
         |All columns: ${allColumns.mkString(", ")}
         |Partition columns: ${partitionColumns.mkString(", ")}
         |Data columns: ${dataColumns.mkString(", ")}
       """.stripMargin)
  }

  /** The result of a successful write task. */
  private case class WriteTaskResult(commitMsg: TaskCommitMessage, updatedPartitions: Set[String])

  /**
   * Basic work flow of this command is:
   * 1. Driver side setup, including output committer initialization and data source specific
   *    preparation work for the write job to be issued.
   * 2. Issues a write job consists of one or more executor side tasks, each of which writes all
   *    rows within an RDD partition.
   * 3. If no exception is thrown in a task, commits that task, otherwise aborts that task;  If any
   *    exception is thrown during task commitment, also aborts that task.
   * 4. If all tasks are committed, commit the job, otherwise aborts the job;  If any exception is
   *    thrown during job commitment, also aborts the job.
   */
  def write(
      sparkSession: SparkSession,
      plan: SparkPlan,
      fileFormat: FileFormat,
      committer: FileCommitProtocol,
      outputSpec: OutputSpec,
      hadoopConf: Configuration,
      partitionColumns: Seq[Attribute],
      bucketSpec: Option[BucketSpec],
      refreshFunction: (Seq[TablePartitionSpec]) => Unit,
      options: Map[String, String]): Unit = {

    val job = Job.getInstance(hadoopConf)
    job.setOutputKeyClass(classOf[Void])
    job.setOutputValueClass(classOf[InternalRow])
    FileOutputFormat.setOutputPath(job, new Path(outputSpec.outputPath))

<<<<<<< HEAD
    val allColumns = plan.output
    // Get the actual partition columns as attributes after matching them by name with
    // the given columns names.
    val partitionColumns = partitionColumnNames.map { col =>
      val nameEquality = sparkSession.sessionState.conf.resolver
      allColumns.find(f => nameEquality(f.name, col)).getOrElse {
        throw new RuntimeException(
          s"Partition column $col not found in schema ${plan.schema}")
      }
    }
=======
    // Pick the attributes from analyzed plan, as optimizer may not preserve the output schema
    // names' case.
    val allColumns = queryExecution.analyzed.output
>>>>>>> e30e2698
    val partitionSet = AttributeSet(partitionColumns)
    val dataColumns = allColumns.filterNot(partitionSet.contains)

    val bucketIdExpression = bucketSpec.map { spec =>
      val bucketColumns = spec.bucketColumnNames.map(c => dataColumns.find(_.name == c).get)
      // Use `HashPartitioning.partitionIdExpression` as our bucket id expression, so that we can
      // guarantee the data distribution is same between shuffle and bucketed data source, which
      // enables us to only shuffle one side when join a bucketed table and a normal one.
      HashPartitioning(bucketColumns, spec.numBuckets).partitionIdExpression
    }
    val sortColumns = bucketSpec.toSeq.flatMap {
      spec => spec.sortColumnNames.map(c => dataColumns.find(_.name == c).get)
    }

    val caseInsensitiveOptions = CaseInsensitiveMap(options)

    // Note: prepareWrite has side effect. It sets "job".
    val outputWriterFactory =
      fileFormat.prepareWrite(sparkSession, job, caseInsensitiveOptions, dataColumns.toStructType)

    val description = new WriteJobDescription(
      uuid = UUID.randomUUID().toString,
      serializableHadoopConf = new SerializableConfiguration(job.getConfiguration),
      outputWriterFactory = outputWriterFactory,
      allColumns = allColumns,
      dataColumns = dataColumns,
      partitionColumns = partitionColumns,
      bucketIdExpression = bucketIdExpression,
      path = outputSpec.outputPath,
      customPartitionLocations = outputSpec.customPartitionLocations,
      maxRecordsPerFile = caseInsensitiveOptions.get("maxRecordsPerFile").map(_.toLong)
        .getOrElse(sparkSession.sessionState.conf.maxRecordsPerFile),
      timeZoneId = caseInsensitiveOptions.get(DateTimeUtils.TIMEZONE_OPTION)
        .getOrElse(sparkSession.sessionState.conf.sessionLocalTimeZone)
    )

    // We should first sort by partition columns, then bucket id, and finally sorting columns.
    val requiredOrdering = partitionColumns ++ bucketIdExpression ++ sortColumns
    // the sort order doesn't matter
    val actualOrdering = plan.outputOrdering.map(_.child)
    val orderingMatched = if (requiredOrdering.length > actualOrdering.length) {
      false
    } else {
      requiredOrdering.zip(actualOrdering).forall {
        case (requiredOrder, childOutputOrder) =>
          requiredOrder.semanticEquals(childOutputOrder)
      }
    }

<<<<<<< HEAD
    SQLExecution.checkSQLExecutionId(sparkSession)

    // This call shouldn't be put into the `try` block below because it only initializes and
    // prepares the job, any exception thrown from here shouldn't cause abortJob() to be called.
    committer.setupJob(job)

    try {
      val rdd = if (orderingMatched) {
        plan.execute()
      } else {
        SortExec(
          requiredOrdering.map(SortOrder(_, Ascending)),
          global = false,
          child = plan).execute()
=======
    SQLExecution.withNewExecutionId(sparkSession, queryExecution) {
      // This call shouldn't be put into the `try` block below because it only initializes and
      // prepares the job, any exception thrown from here shouldn't cause abortJob() to be called.
      committer.setupJob(job)

      try {
        val rdd = if (orderingMatched) {
          queryExecution.toRdd
        } else {
          // SPARK-21165: the `requiredOrdering` is based on the attributes from analyzed plan, and
          // the physical plan may have different attribute ids due to optimizer removing some
          // aliases. Here we bind the expression ahead to avoid potential attribute ids mismatch.
          val orderingExpr = requiredOrdering
            .map(SortOrder(_, Ascending)).map(BindReferences.bindReference(_, allColumns))
          SortExec(
            orderingExpr,
            global = false,
            child = queryExecution.executedPlan).execute()
        }
        val ret = new Array[WriteTaskResult](rdd.partitions.length)
        sparkSession.sparkContext.runJob(
          rdd,
          (taskContext: TaskContext, iter: Iterator[InternalRow]) => {
            executeTask(
              description = description,
              sparkStageId = taskContext.stageId(),
              sparkPartitionId = taskContext.partitionId(),
              sparkAttemptNumber = taskContext.attemptNumber(),
              committer,
              iterator = iter)
          },
          0 until rdd.partitions.length,
          (index, res: WriteTaskResult) => {
            committer.onTaskCommit(res.commitMsg)
            ret(index) = res
          })

        val commitMsgs = ret.map(_.commitMsg)
        val updatedPartitions = ret.flatMap(_.updatedPartitions)
          .distinct.map(PartitioningUtils.parsePathFragment)

        committer.commitJob(job, commitMsgs)
        logInfo(s"Job ${job.getJobID} committed.")
        refreshFunction(updatedPartitions)
      } catch { case cause: Throwable =>
        logError(s"Aborting job ${job.getJobID}.", cause)
        committer.abortJob(job)
        throw new SparkException("Job aborted.", cause)
>>>>>>> e30e2698
      }
      val ret = new Array[WriteTaskResult](rdd.partitions.length)
      sparkSession.sparkContext.runJob(
        rdd,
        (taskContext: TaskContext, iter: Iterator[InternalRow]) => {
          executeTask(
            description = description,
            sparkStageId = taskContext.stageId(),
            sparkPartitionId = taskContext.partitionId(),
            sparkAttemptNumber = taskContext.attemptNumber(),
            committer,
            iterator = iter)
        },
        0 until rdd.partitions.length,
        (index, res: WriteTaskResult) => {
          committer.onTaskCommit(res.commitMsg)
          ret(index) = res
        })

      val commitMsgs = ret.map(_.commitMsg)
      val updatedPartitions = ret.flatMap(_.updatedPartitions)
        .distinct.map(PartitioningUtils.parsePathFragment)

      committer.commitJob(job, commitMsgs)
      logInfo(s"Job ${job.getJobID} committed.")
      refreshFunction(updatedPartitions)
    } catch { case cause: Throwable =>
      logError(s"Aborting job ${job.getJobID}.", cause)
      committer.abortJob(job)
      throw new SparkException("Job aborted.", cause)
    }
  }

  /** Writes data out in a single Spark task. */
  private def executeTask(
      description: WriteJobDescription,
      sparkStageId: Int,
      sparkPartitionId: Int,
      sparkAttemptNumber: Int,
      committer: FileCommitProtocol,
      iterator: Iterator[InternalRow]): WriteTaskResult = {

    val jobId = SparkHadoopWriterUtils.createJobID(new Date, sparkStageId)
    val taskId = new TaskID(jobId, TaskType.MAP, sparkPartitionId)
    val taskAttemptId = new TaskAttemptID(taskId, sparkAttemptNumber)

    // Set up the attempt context required to use in the output committer.
    val taskAttemptContext: TaskAttemptContext = {
      // Set up the configuration object
      val hadoopConf = description.serializableHadoopConf.value
      hadoopConf.set("mapreduce.job.id", jobId.toString)
      hadoopConf.set("mapreduce.task.id", taskAttemptId.getTaskID.toString)
      hadoopConf.set("mapreduce.task.attempt.id", taskAttemptId.toString)
      hadoopConf.setBoolean("mapreduce.task.ismap", true)
      hadoopConf.setInt("mapreduce.task.partition", 0)

      new TaskAttemptContextImpl(hadoopConf, taskAttemptId)
    }

    committer.setupTask(taskAttemptContext)

    val writeTask =
      if (description.partitionColumns.isEmpty && description.bucketIdExpression.isEmpty) {
        new SingleDirectoryWriteTask(description, taskAttemptContext, committer)
      } else {
        new DynamicPartitionWriteTask(description, taskAttemptContext, committer)
      }

    try {
      Utils.tryWithSafeFinallyAndFailureCallbacks(block = {
        // Execute the task to write rows out and commit the task.
        val outputPartitions = writeTask.execute(iterator)
        writeTask.releaseResources()
        WriteTaskResult(committer.commitTask(taskAttemptContext), outputPartitions)
      })(catchBlock = {
        // If there is an error, release resource and then abort the task
        try {
          writeTask.releaseResources()
        } finally {
          committer.abortTask(taskAttemptContext)
          logError(s"Job $jobId aborted.")
        }
      })
    } catch {
      case t: Throwable =>
        throw new SparkException("Task failed while writing rows", t)
    }
  }

  /**
   * A simple trait for writing out data in a single Spark task, without any concerns about how
   * to commit or abort tasks. Exceptions thrown by the implementation of this trait will
   * automatically trigger task aborts.
   */
  private trait ExecuteWriteTask {
    /**
     * Writes data out to files, and then returns the list of partition strings written out.
     * The list of partitions is sent back to the driver and used to update the catalog.
     */
    def execute(iterator: Iterator[InternalRow]): Set[String]
    def releaseResources(): Unit
  }

  /** Writes data to a single directory (used for non-dynamic-partition writes). */
  private class SingleDirectoryWriteTask(
      description: WriteJobDescription,
      taskAttemptContext: TaskAttemptContext,
      committer: FileCommitProtocol) extends ExecuteWriteTask {

    private[this] var currentWriter: OutputWriter = _

    private def newOutputWriter(fileCounter: Int): Unit = {
      val ext = description.outputWriterFactory.getFileExtension(taskAttemptContext)
      val tmpFilePath = committer.newTaskTempFile(
        taskAttemptContext,
        None,
        f"-c$fileCounter%03d" + ext)

      currentWriter = description.outputWriterFactory.newInstance(
        path = tmpFilePath,
        dataSchema = description.dataColumns.toStructType,
        context = taskAttemptContext)
    }

    override def execute(iter: Iterator[InternalRow]): Set[String] = {
      var fileCounter = 0
      var recordsInFile: Long = 0L
      newOutputWriter(fileCounter)
      while (iter.hasNext) {
        if (description.maxRecordsPerFile > 0 && recordsInFile >= description.maxRecordsPerFile) {
          fileCounter += 1
          assert(fileCounter < MAX_FILE_COUNTER,
            s"File counter $fileCounter is beyond max value $MAX_FILE_COUNTER")

          recordsInFile = 0
          releaseResources()
          newOutputWriter(fileCounter)
        }

        val internalRow = iter.next()
        currentWriter.write(internalRow)
        recordsInFile += 1
      }
      releaseResources()
      Set.empty
    }

    override def releaseResources(): Unit = {
      if (currentWriter != null) {
        try {
          currentWriter.close()
        } finally {
          currentWriter = null
        }
      }
    }
  }

  /**
   * Writes data to using dynamic partition writes, meaning this single function can write to
   * multiple directories (partitions) or files (bucketing).
   */
  private class DynamicPartitionWriteTask(
      desc: WriteJobDescription,
      taskAttemptContext: TaskAttemptContext,
      committer: FileCommitProtocol) extends ExecuteWriteTask {

    // currentWriter is initialized whenever we see a new key
    private var currentWriter: OutputWriter = _

    /** Expressions that given partition columns build a path string like: col1=val/col2=val/... */
    private def partitionPathExpression: Seq[Expression] = {
      desc.partitionColumns.zipWithIndex.flatMap { case (c, i) =>
        val partitionName = ScalaUDF(
          ExternalCatalogUtils.getPartitionPathString _,
          StringType,
          Seq(Literal(c.name), Cast(c, StringType, Option(desc.timeZoneId))))
        if (i == 0) Seq(partitionName) else Seq(Literal(Path.SEPARATOR), partitionName)
      }
    }

    /**
     * Opens a new OutputWriter given a partition key and optional bucket id.
     * If bucket id is specified, we will append it to the end of the file name, but before the
     * file extension, e.g. part-r-00009-ea518ad4-455a-4431-b471-d24e03814677-00002.gz.parquet
     *
     * @param partColsAndBucketId a row consisting of partition columns and a bucket id for the
     *                            current row.
     * @param getPartitionPath a function that projects the partition values into a path string.
     * @param fileCounter the number of files that have been written in the past for this specific
     *                    partition. This is used to limit the max number of records written for a
     *                    single file. The value should start from 0.
     * @param updatedPartitions the set of updated partition paths, we should add the new partition
     *                          path of this writer to it.
     */
    private def newOutputWriter(
        partColsAndBucketId: InternalRow,
        getPartitionPath: UnsafeProjection,
        fileCounter: Int,
        updatedPartitions: mutable.Set[String]): Unit = {
      val partDir = if (desc.partitionColumns.isEmpty) {
        None
      } else {
        Option(getPartitionPath(partColsAndBucketId).getString(0))
      }
      partDir.foreach(updatedPartitions.add)

      // If the bucketId expression is defined, the bucketId column is right after the partition
      // columns.
      val bucketId = if (desc.bucketIdExpression.isDefined) {
        BucketingUtils.bucketIdToString(partColsAndBucketId.getInt(desc.partitionColumns.length))
      } else {
        ""
      }

      // This must be in a form that matches our bucketing format. See BucketingUtils.
      val ext = f"$bucketId.c$fileCounter%03d" +
        desc.outputWriterFactory.getFileExtension(taskAttemptContext)

      val customPath = partDir match {
        case Some(dir) =>
          desc.customPartitionLocations.get(PartitioningUtils.parsePathFragment(dir))
        case _ =>
          None
      }
      val path = if (customPath.isDefined) {
        committer.newTaskTempFileAbsPath(taskAttemptContext, customPath.get, ext)
      } else {
        committer.newTaskTempFile(taskAttemptContext, partDir, ext)
      }

      currentWriter = desc.outputWriterFactory.newInstance(
        path = path,
        dataSchema = desc.dataColumns.toStructType,
        context = taskAttemptContext)
    }

    override def execute(iter: Iterator[InternalRow]): Set[String] = {
      val getPartitionColsAndBucketId = UnsafeProjection.create(
        desc.partitionColumns ++ desc.bucketIdExpression, desc.allColumns)

      // Generates the partition path given the row generated by `getPartitionColsAndBucketId`.
      val getPartPath = UnsafeProjection.create(
        Seq(Concat(partitionPathExpression)), desc.partitionColumns)

      // Returns the data columns to be written given an input row
      val getOutputRow = UnsafeProjection.create(desc.dataColumns, desc.allColumns)

      // If anything below fails, we should abort the task.
      var recordsInFile: Long = 0L
      var fileCounter = 0
      var currentPartColsAndBucketId: UnsafeRow = null
      val updatedPartitions = mutable.Set[String]()
      for (row <- iter) {
        val nextPartColsAndBucketId = getPartitionColsAndBucketId(row)
        if (currentPartColsAndBucketId != nextPartColsAndBucketId) {
          // See a new partition or bucket - write to a new partition dir (or a new bucket file).
          currentPartColsAndBucketId = nextPartColsAndBucketId.copy()
          logDebug(s"Writing partition: $currentPartColsAndBucketId")

          recordsInFile = 0
          fileCounter = 0

          releaseResources()
          newOutputWriter(currentPartColsAndBucketId, getPartPath, fileCounter, updatedPartitions)
        } else if (desc.maxRecordsPerFile > 0 &&
            recordsInFile >= desc.maxRecordsPerFile) {
          // Exceeded the threshold in terms of the number of records per file.
          // Create a new file by increasing the file counter.
          recordsInFile = 0
          fileCounter += 1
          assert(fileCounter < MAX_FILE_COUNTER,
            s"File counter $fileCounter is beyond max value $MAX_FILE_COUNTER")

          releaseResources()
          newOutputWriter(currentPartColsAndBucketId, getPartPath, fileCounter, updatedPartitions)
        }

        currentWriter.write(getOutputRow(row))
        recordsInFile += 1
      }
      releaseResources()
      updatedPartitions.toSet
    }

    override def releaseResources(): Unit = {
      if (currentWriter != null) {
        try {
          currentWriter.close()
        } finally {
          currentWriter = null
        }
      }
    }
  }
}<|MERGE_RESOLUTION|>--- conflicted
+++ resolved
@@ -38,11 +38,7 @@
 import org.apache.spark.sql.catalyst.plans.physical.HashPartitioning
 import org.apache.spark.sql.catalyst.InternalRow
 import org.apache.spark.sql.catalyst.util.{CaseInsensitiveMap, DateTimeUtils}
-<<<<<<< HEAD
-import org.apache.spark.sql.execution.{SortExec, SparkPlan, SQLExecution}
-=======
-import org.apache.spark.sql.execution.{QueryExecution, SortExec, SQLExecution}
->>>>>>> e30e2698
+import org.apache.spark.sql.execution.{QueryExecution, SortExec, SparkPlan, SQLExecution}
 import org.apache.spark.sql.types.StringType
 import org.apache.spark.util.{SerializableConfiguration, Utils}
 
@@ -59,7 +55,9 @@
 
   /** Describes how output files should be placed in the filesystem. */
   case class OutputSpec(
-    outputPath: String, customPartitionLocations: Map[TablePartitionSpec, String])
+    outputPath: String,
+    customPartitionLocations: Map[TablePartitionSpec, String],
+    outputColumns: Seq[Attribute])
 
   /** A shared job description for all the write tasks. */
   private class WriteJobDescription(
@@ -115,24 +113,8 @@
     job.setOutputValueClass(classOf[InternalRow])
     FileOutputFormat.setOutputPath(job, new Path(outputSpec.outputPath))
 
-<<<<<<< HEAD
-    val allColumns = plan.output
-    // Get the actual partition columns as attributes after matching them by name with
-    // the given columns names.
-    val partitionColumns = partitionColumnNames.map { col =>
-      val nameEquality = sparkSession.sessionState.conf.resolver
-      allColumns.find(f => nameEquality(f.name, col)).getOrElse {
-        throw new RuntimeException(
-          s"Partition column $col not found in schema ${plan.schema}")
-      }
-    }
-=======
-    // Pick the attributes from analyzed plan, as optimizer may not preserve the output schema
-    // names' case.
-    val allColumns = queryExecution.analyzed.output
->>>>>>> e30e2698
     val partitionSet = AttributeSet(partitionColumns)
-    val dataColumns = allColumns.filterNot(partitionSet.contains)
+    val dataColumns = outputSpec.outputColumns.filterNot(partitionSet.contains)
 
     val bucketIdExpression = bucketSpec.map { spec =>
       val bucketColumns = spec.bucketColumnNames.map(c => dataColumns.find(_.name == c).get)
@@ -155,7 +137,7 @@
       uuid = UUID.randomUUID().toString,
       serializableHadoopConf = new SerializableConfiguration(job.getConfiguration),
       outputWriterFactory = outputWriterFactory,
-      allColumns = allColumns,
+      allColumns = outputSpec.outputColumns,
       dataColumns = dataColumns,
       partitionColumns = partitionColumns,
       bucketIdExpression = bucketIdExpression,
@@ -180,7 +162,6 @@
       }
     }
 
-<<<<<<< HEAD
     SQLExecution.checkSQLExecutionId(sparkSession)
 
     // This call shouldn't be put into the `try` block below because it only initializes and
@@ -191,60 +172,13 @@
       val rdd = if (orderingMatched) {
         plan.execute()
       } else {
+        val orderingExpr = requiredOrdering
+          .map(SortOrder(_, Ascending))
+          .map(BindReferences.bindReference(_, outputSpec.outputColumns))
         SortExec(
-          requiredOrdering.map(SortOrder(_, Ascending)),
+          orderingExpr,
           global = false,
           child = plan).execute()
-=======
-    SQLExecution.withNewExecutionId(sparkSession, queryExecution) {
-      // This call shouldn't be put into the `try` block below because it only initializes and
-      // prepares the job, any exception thrown from here shouldn't cause abortJob() to be called.
-      committer.setupJob(job)
-
-      try {
-        val rdd = if (orderingMatched) {
-          queryExecution.toRdd
-        } else {
-          // SPARK-21165: the `requiredOrdering` is based on the attributes from analyzed plan, and
-          // the physical plan may have different attribute ids due to optimizer removing some
-          // aliases. Here we bind the expression ahead to avoid potential attribute ids mismatch.
-          val orderingExpr = requiredOrdering
-            .map(SortOrder(_, Ascending)).map(BindReferences.bindReference(_, allColumns))
-          SortExec(
-            orderingExpr,
-            global = false,
-            child = queryExecution.executedPlan).execute()
-        }
-        val ret = new Array[WriteTaskResult](rdd.partitions.length)
-        sparkSession.sparkContext.runJob(
-          rdd,
-          (taskContext: TaskContext, iter: Iterator[InternalRow]) => {
-            executeTask(
-              description = description,
-              sparkStageId = taskContext.stageId(),
-              sparkPartitionId = taskContext.partitionId(),
-              sparkAttemptNumber = taskContext.attemptNumber(),
-              committer,
-              iterator = iter)
-          },
-          0 until rdd.partitions.length,
-          (index, res: WriteTaskResult) => {
-            committer.onTaskCommit(res.commitMsg)
-            ret(index) = res
-          })
-
-        val commitMsgs = ret.map(_.commitMsg)
-        val updatedPartitions = ret.flatMap(_.updatedPartitions)
-          .distinct.map(PartitioningUtils.parsePathFragment)
-
-        committer.commitJob(job, commitMsgs)
-        logInfo(s"Job ${job.getJobID} committed.")
-        refreshFunction(updatedPartitions)
-      } catch { case cause: Throwable =>
-        logError(s"Aborting job ${job.getJobID}.", cause)
-        committer.abortJob(job)
-        throw new SparkException("Job aborted.", cause)
->>>>>>> e30e2698
       }
       val ret = new Array[WriteTaskResult](rdd.partitions.length)
       sparkSession.sparkContext.runJob(
