--- conflicted
+++ resolved
@@ -403,16 +403,6 @@
     val caseSensitive = sparkSession.sessionState.conf.caseSensitiveAnalysis
     PartitioningUtils.validatePartitionColumn(data.schema, partitionColumns, caseSensitive)
 
-    // SPARK-17230: Resolve the partition columns so InsertIntoHadoopFsRelationCommand does
-    // not need to have the query as child, to avoid to analyze an optimized query,
-    // because InsertIntoHadoopFsRelationCommand will be optimized first.
-    val partitionAttributes = partitionColumns.map { name =>
-      val plan = data.logicalPlan
-      plan.resolve(name :: Nil, data.sparkSession.sessionState.analyzer.resolver).getOrElse {
-        throw new AnalysisException(
-          s"Unable to resolve $name given [${plan.output.map(_.name).mkString(", ")}]")
-      }.asInstanceOf[Attribute]
-    }
     val fileIndex = catalogTable.map(_.identifier).map { tableIdent =>
       sparkSession.table(tableIdent).queryExecution.analyzed.collect {
         case LogicalRelation(t: HadoopFsRelation, _, _) => t.location
@@ -421,35 +411,19 @@
     // For partitioned relation r, r.schema's column ordering can be different from the column
     // ordering of data.logicalPlan (partition columns are all moved after data column).  This
     // will be adjusted within InsertIntoHadoopFsRelation.
-<<<<<<< HEAD
     InsertIntoHadoopFsRelationCommand(
       outputPath = outputPath,
       staticPartitions = Map.empty,
       ifPartitionNotExists = false,
-      partitionColumns = partitionColumns,
+      partitionColumns = partitionColumns.map(UnresolvedAttribute.quoted),
       bucketSpec = bucketSpec,
       fileFormat = format,
       options = options,
       query = data,
       mode = mode,
       catalogTable = catalogTable,
-      fileIndex = fileIndex)
-=======
-    val plan =
-      InsertIntoHadoopFsRelationCommand(
-        outputPath = outputPath,
-        staticPartitions = Map.empty,
-        ifPartitionNotExists = false,
-        partitionColumns = partitionAttributes,
-        bucketSpec = bucketSpec,
-        fileFormat = format,
-        options = options,
-        query = data.logicalPlan,
-        mode = mode,
-        catalogTable = catalogTable,
-        fileIndex = fileIndex)
-      sparkSession.sessionState.executePlan(plan).toRdd
->>>>>>> e30e2698
+      fileIndex = fileIndex,
+      outputColumns = data.output)
   }
 
   /**
