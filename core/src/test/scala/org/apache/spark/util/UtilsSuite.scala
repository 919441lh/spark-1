/*
 * Licensed to the Apache Software Foundation (ASF) under one or more
 * contributor license agreements.  See the NOTICE file distributed with
 * this work for additional information regarding copyright ownership.
 * The ASF licenses this file to You under the Apache License, Version 2.0
 * (the "License"); you may not use this file except in compliance with
 * the License.  You may obtain a copy of the License at
 *
 *    http://www.apache.org/licenses/LICENSE-2.0
 *
 * Unless required by applicable law or agreed to in writing, software
 * distributed under the License is distributed on an "AS IS" BASIS,
 * WITHOUT WARRANTIES OR CONDITIONS OF ANY KIND, either express or implied.
 * See the License for the specific language governing permissions and
 * limitations under the License.
 */

package org.apache.spark.util

import java.io.{ByteArrayInputStream, ByteArrayOutputStream, DataOutput, DataOutputStream, File,
  FileOutputStream, PrintStream}
import java.lang.{Double => JDouble, Float => JFloat}
import java.net.{BindException, ServerSocket, URI}
import java.nio.{ByteBuffer, ByteOrder}
import java.nio.charset.StandardCharsets
import java.text.DecimalFormatSymbols
import java.util.Locale
import java.util.concurrent.TimeUnit
import java.util.zip.GZIPOutputStream

import scala.collection.mutable.ListBuffer
import scala.util.Random

import com.google.common.io.Files
import org.apache.commons.io.IOUtils
import org.apache.commons.lang3.SystemUtils
import org.apache.commons.math3.stat.inference.ChiSquareTest
import org.apache.hadoop.conf.Configuration
import org.apache.hadoop.fs.Path

<<<<<<< HEAD
import org.apache.spark.{SparkConf, SparkException, SparkFunSuite}
=======
import org.apache.spark.{SparkConf, SparkFunSuite, TaskContext}
>>>>>>> e30e2698
import org.apache.spark.internal.Logging
import org.apache.spark.network.util.ByteUnit
import org.apache.spark.scheduler.SparkListener

class UtilsSuite extends SparkFunSuite with ResetSystemProperties with Logging {

  test("truncatedString") {
    assert(Utils.truncatedString(Nil, "[", ", ", "]", 2) == "[]")
    assert(Utils.truncatedString(Seq(1, 2), "[", ", ", "]", 2) == "[1, 2]")
    assert(Utils.truncatedString(Seq(1, 2, 3), "[", ", ", "]", 2) == "[1, ... 2 more fields]")
    assert(Utils.truncatedString(Seq(1, 2, 3), "[", ", ", "]", -5) == "[, ... 3 more fields]")
    assert(Utils.truncatedString(Seq(1, 2, 3), ", ") == "1, 2, 3")
  }

  test("timeConversion") {
    // Test -1
    assert(Utils.timeStringAsSeconds("-1") === -1)

    // Test zero
    assert(Utils.timeStringAsSeconds("0") === 0)

    assert(Utils.timeStringAsSeconds("1") === 1)
    assert(Utils.timeStringAsSeconds("1s") === 1)
    assert(Utils.timeStringAsSeconds("1000ms") === 1)
    assert(Utils.timeStringAsSeconds("1000000us") === 1)
    assert(Utils.timeStringAsSeconds("1m") === TimeUnit.MINUTES.toSeconds(1))
    assert(Utils.timeStringAsSeconds("1min") === TimeUnit.MINUTES.toSeconds(1))
    assert(Utils.timeStringAsSeconds("1h") === TimeUnit.HOURS.toSeconds(1))
    assert(Utils.timeStringAsSeconds("1d") === TimeUnit.DAYS.toSeconds(1))

    assert(Utils.timeStringAsMs("1") === 1)
    assert(Utils.timeStringAsMs("1ms") === 1)
    assert(Utils.timeStringAsMs("1000us") === 1)
    assert(Utils.timeStringAsMs("1s") === TimeUnit.SECONDS.toMillis(1))
    assert(Utils.timeStringAsMs("1m") === TimeUnit.MINUTES.toMillis(1))
    assert(Utils.timeStringAsMs("1min") === TimeUnit.MINUTES.toMillis(1))
    assert(Utils.timeStringAsMs("1h") === TimeUnit.HOURS.toMillis(1))
    assert(Utils.timeStringAsMs("1d") === TimeUnit.DAYS.toMillis(1))

    // Test invalid strings
    intercept[NumberFormatException] {
      Utils.timeStringAsMs("600l")
    }

    intercept[NumberFormatException] {
      Utils.timeStringAsMs("This breaks 600s")
    }

    intercept[NumberFormatException] {
      Utils.timeStringAsMs("This breaks 600ds")
    }

    intercept[NumberFormatException] {
      Utils.timeStringAsMs("600s This breaks")
    }

    intercept[NumberFormatException] {
      Utils.timeStringAsMs("This 123s breaks")
    }
  }

  test("Test byteString conversion") {
    // Test zero
    assert(Utils.byteStringAsBytes("0") === 0)

    assert(Utils.byteStringAsGb("1") === 1)
    assert(Utils.byteStringAsGb("1g") === 1)
    assert(Utils.byteStringAsGb("1023m") === 0)
    assert(Utils.byteStringAsGb("1024m") === 1)
    assert(Utils.byteStringAsGb("1048575k") === 0)
    assert(Utils.byteStringAsGb("1048576k") === 1)
    assert(Utils.byteStringAsGb("1k") === 0)
    assert(Utils.byteStringAsGb("1t") === ByteUnit.TiB.toGiB(1))
    assert(Utils.byteStringAsGb("1p") === ByteUnit.PiB.toGiB(1))

    assert(Utils.byteStringAsMb("1") === 1)
    assert(Utils.byteStringAsMb("1m") === 1)
    assert(Utils.byteStringAsMb("1048575b") === 0)
    assert(Utils.byteStringAsMb("1048576b") === 1)
    assert(Utils.byteStringAsMb("1023k") === 0)
    assert(Utils.byteStringAsMb("1024k") === 1)
    assert(Utils.byteStringAsMb("3645k") === 3)
    assert(Utils.byteStringAsMb("1024gb") === 1048576)
    assert(Utils.byteStringAsMb("1g") === ByteUnit.GiB.toMiB(1))
    assert(Utils.byteStringAsMb("1t") === ByteUnit.TiB.toMiB(1))
    assert(Utils.byteStringAsMb("1p") === ByteUnit.PiB.toMiB(1))

    assert(Utils.byteStringAsKb("1") === 1)
    assert(Utils.byteStringAsKb("1k") === 1)
    assert(Utils.byteStringAsKb("1m") === ByteUnit.MiB.toKiB(1))
    assert(Utils.byteStringAsKb("1g") === ByteUnit.GiB.toKiB(1))
    assert(Utils.byteStringAsKb("1t") === ByteUnit.TiB.toKiB(1))
    assert(Utils.byteStringAsKb("1p") === ByteUnit.PiB.toKiB(1))

    assert(Utils.byteStringAsBytes("1") === 1)
    assert(Utils.byteStringAsBytes("1k") === ByteUnit.KiB.toBytes(1))
    assert(Utils.byteStringAsBytes("1m") === ByteUnit.MiB.toBytes(1))
    assert(Utils.byteStringAsBytes("1g") === ByteUnit.GiB.toBytes(1))
    assert(Utils.byteStringAsBytes("1t") === ByteUnit.TiB.toBytes(1))
    assert(Utils.byteStringAsBytes("1p") === ByteUnit.PiB.toBytes(1))

    // Overflow handling, 1073741824p exceeds Long.MAX_VALUE if converted straight to Bytes
    // This demonstrates that we can have e.g 1024^3 PB without overflowing.
    assert(Utils.byteStringAsGb("1073741824p") === ByteUnit.PiB.toGiB(1073741824))
    assert(Utils.byteStringAsMb("1073741824p") === ByteUnit.PiB.toMiB(1073741824))

    // Run this to confirm it doesn't throw an exception
    assert(Utils.byteStringAsBytes("9223372036854775807") === 9223372036854775807L)
    assert(ByteUnit.PiB.toPiB(9223372036854775807L) === 9223372036854775807L)

    // Test overflow exception
    intercept[IllegalArgumentException] {
      // This value exceeds Long.MAX when converted to bytes
      Utils.byteStringAsBytes("9223372036854775808")
    }

    // Test overflow exception
    intercept[IllegalArgumentException] {
      // This value exceeds Long.MAX when converted to TB
      ByteUnit.PiB.toTiB(9223372036854775807L)
    }

    // Test fractional string
    intercept[NumberFormatException] {
      Utils.byteStringAsMb("0.064")
    }

    // Test fractional string
    intercept[NumberFormatException] {
      Utils.byteStringAsMb("0.064m")
    }

    // Test invalid strings
    intercept[NumberFormatException] {
      Utils.byteStringAsBytes("500ub")
    }

    // Test invalid strings
    intercept[NumberFormatException] {
      Utils.byteStringAsBytes("This breaks 600b")
    }

    intercept[NumberFormatException] {
      Utils.byteStringAsBytes("This breaks 600")
    }

    intercept[NumberFormatException] {
      Utils.byteStringAsBytes("600gb This breaks")
    }

    intercept[NumberFormatException] {
      Utils.byteStringAsBytes("This 123mb breaks")
    }
  }

  test("bytesToString") {
    assert(Utils.bytesToString(10) === "10.0 B")
    assert(Utils.bytesToString(1500) === "1500.0 B")
    assert(Utils.bytesToString(2000000) === "1953.1 KB")
    assert(Utils.bytesToString(2097152) === "2.0 MB")
    assert(Utils.bytesToString(2306867) === "2.2 MB")
    assert(Utils.bytesToString(5368709120L) === "5.0 GB")
    assert(Utils.bytesToString(5L * (1L << 40)) === "5.0 TB")
    assert(Utils.bytesToString(5L * (1L << 50)) === "5.0 PB")
    assert(Utils.bytesToString(5L * (1L << 60)) === "5.0 EB")
    assert(Utils.bytesToString(BigInt(1L << 11) * (1L << 60)) === "2.36E+21 B")
  }

  test("copyStream") {
    // input array initialization
    val bytes = Array.ofDim[Byte](9000)
    Random.nextBytes(bytes)

    val os = new ByteArrayOutputStream()
    Utils.copyStream(new ByteArrayInputStream(bytes), os)

    assert(os.toByteArray.toList.equals(bytes.toList))
  }

  test("memoryStringToMb") {
    assert(Utils.memoryStringToMb("1") === 0)
    assert(Utils.memoryStringToMb("1048575") === 0)
    assert(Utils.memoryStringToMb("3145728") === 3)

    assert(Utils.memoryStringToMb("1024k") === 1)
    assert(Utils.memoryStringToMb("5000k") === 4)
    assert(Utils.memoryStringToMb("4024k") === Utils.memoryStringToMb("4024K"))

    assert(Utils.memoryStringToMb("1024m") === 1024)
    assert(Utils.memoryStringToMb("5000m") === 5000)
    assert(Utils.memoryStringToMb("4024m") === Utils.memoryStringToMb("4024M"))

    assert(Utils.memoryStringToMb("2g") === 2048)
    assert(Utils.memoryStringToMb("3g") === Utils.memoryStringToMb("3G"))

    assert(Utils.memoryStringToMb("2t") === 2097152)
    assert(Utils.memoryStringToMb("3t") === Utils.memoryStringToMb("3T"))
  }

  test("splitCommandString") {
    assert(Utils.splitCommandString("") === Seq())
    assert(Utils.splitCommandString("a") === Seq("a"))
    assert(Utils.splitCommandString("aaa") === Seq("aaa"))
    assert(Utils.splitCommandString("a b c") === Seq("a", "b", "c"))
    assert(Utils.splitCommandString("  a   b\t c ") === Seq("a", "b", "c"))
    assert(Utils.splitCommandString("a 'b c'") === Seq("a", "b c"))
    assert(Utils.splitCommandString("a 'b c' d") === Seq("a", "b c", "d"))
    assert(Utils.splitCommandString("'b c'") === Seq("b c"))
    assert(Utils.splitCommandString("a \"b c\"") === Seq("a", "b c"))
    assert(Utils.splitCommandString("a \"b c\" d") === Seq("a", "b c", "d"))
    assert(Utils.splitCommandString("\"b c\"") === Seq("b c"))
    assert(Utils.splitCommandString("a 'b\" c' \"d' e\"") === Seq("a", "b\" c", "d' e"))
    assert(Utils.splitCommandString("a\t'b\nc'\nd") === Seq("a", "b\nc", "d"))
    assert(Utils.splitCommandString("a \"b\\\\c\"") === Seq("a", "b\\c"))
    assert(Utils.splitCommandString("a \"b\\\"c\"") === Seq("a", "b\"c"))
    assert(Utils.splitCommandString("a 'b\\\"c'") === Seq("a", "b\\\"c"))
    assert(Utils.splitCommandString("'a'b") === Seq("ab"))
    assert(Utils.splitCommandString("'a''b'") === Seq("ab"))
    assert(Utils.splitCommandString("\"a\"b") === Seq("ab"))
    assert(Utils.splitCommandString("\"a\"\"b\"") === Seq("ab"))
    assert(Utils.splitCommandString("''") === Seq(""))
    assert(Utils.splitCommandString("\"\"") === Seq(""))
  }

  test("string formatting of time durations") {
    val second = 1000
    val minute = second * 60
    val hour = minute * 60
    def str: (Long) => String = Utils.msDurationToString(_)

    val sep = new DecimalFormatSymbols(Locale.US).getDecimalSeparator

    assert(str(123) === "123 ms")
    assert(str(second) === "1" + sep + "0 s")
    assert(str(second + 462) === "1" + sep + "5 s")
    assert(str(hour) === "1" + sep + "00 h")
    assert(str(minute) === "1" + sep + "0 m")
    assert(str(minute + 4 * second + 34) === "1" + sep + "1 m")
    assert(str(10 * hour + minute + 4 * second) === "10" + sep + "02 h")
    assert(str(10 * hour + 59 * minute + 59 * second + 999) === "11" + sep + "00 h")
  }

  def getSuffix(isCompressed: Boolean): String = {
    if (isCompressed) {
      ".gz"
    } else {
      ""
    }
  }

  def writeLogFile(path: String, content: Array[Byte]): Unit = {
    val outputStream = if (path.endsWith(".gz")) {
      new GZIPOutputStream(new FileOutputStream(path))
    } else {
      new FileOutputStream(path)
    }
    IOUtils.write(content, outputStream)
    outputStream.close()
    content.size
  }

  private val workerConf = new SparkConf()

  def testOffsetBytes(isCompressed: Boolean): Unit = {
    val tmpDir2 = Utils.createTempDir()
    val suffix = getSuffix(isCompressed)
    val f1Path = tmpDir2 + "/f1" + suffix
    writeLogFile(f1Path, "1\n2\n3\n4\n5\n6\n7\n8\n9\n".getBytes(StandardCharsets.UTF_8))
    val f1Length = Utils.getFileLength(new File(f1Path), workerConf)

    // Read first few bytes
    assert(Utils.offsetBytes(f1Path, f1Length, 0, 5) === "1\n2\n3")

    // Read some middle bytes
    assert(Utils.offsetBytes(f1Path, f1Length, 4, 11) === "3\n4\n5\n6")

    // Read last few bytes
    assert(Utils.offsetBytes(f1Path, f1Length, 12, 18) === "7\n8\n9\n")

    // Read some nonexistent bytes in the beginning
    assert(Utils.offsetBytes(f1Path, f1Length, -5, 5) === "1\n2\n3")

    // Read some nonexistent bytes at the end
    assert(Utils.offsetBytes(f1Path, f1Length, 12, 22) === "7\n8\n9\n")

    // Read some nonexistent bytes on both ends
    assert(Utils.offsetBytes(f1Path, f1Length, -3, 25) === "1\n2\n3\n4\n5\n6\n7\n8\n9\n")

    Utils.deleteRecursively(tmpDir2)
  }

  test("reading offset bytes of a file") {
    testOffsetBytes(isCompressed = false)
  }

  test("reading offset bytes of a file (compressed)") {
    testOffsetBytes(isCompressed = true)
  }

  def testOffsetBytesMultipleFiles(isCompressed: Boolean): Unit = {
    val tmpDir = Utils.createTempDir()
    val suffix = getSuffix(isCompressed)
    val files = (1 to 3).map(i => new File(tmpDir, i.toString + suffix)) :+ new File(tmpDir, "4")
    writeLogFile(files(0).getAbsolutePath, "0123456789".getBytes(StandardCharsets.UTF_8))
    writeLogFile(files(1).getAbsolutePath, "abcdefghij".getBytes(StandardCharsets.UTF_8))
    writeLogFile(files(2).getAbsolutePath, "ABCDEFGHIJ".getBytes(StandardCharsets.UTF_8))
    writeLogFile(files(3).getAbsolutePath, "9876543210".getBytes(StandardCharsets.UTF_8))
    val fileLengths = files.map(Utils.getFileLength(_, workerConf))

    // Read first few bytes in the 1st file
    assert(Utils.offsetBytes(files, fileLengths, 0, 5) === "01234")

    // Read bytes within the 1st file
    assert(Utils.offsetBytes(files, fileLengths, 5, 8) === "567")

    // Read bytes across 1st and 2nd file
    assert(Utils.offsetBytes(files, fileLengths, 8, 18) === "89abcdefgh")

    // Read bytes across 1st, 2nd and 3rd file
    assert(Utils.offsetBytes(files, fileLengths, 5, 24) === "56789abcdefghijABCD")

    // Read bytes across 3rd and 4th file
    assert(Utils.offsetBytes(files, fileLengths, 25, 35) === "FGHIJ98765")

    // Read some nonexistent bytes in the beginning
    assert(Utils.offsetBytes(files, fileLengths, -5, 18) === "0123456789abcdefgh")

    // Read some nonexistent bytes at the end
    assert(Utils.offsetBytes(files, fileLengths, 18, 45) === "ijABCDEFGHIJ9876543210")

    // Read some nonexistent bytes on both ends
    assert(Utils.offsetBytes(files, fileLengths, -5, 45) ===
      "0123456789abcdefghijABCDEFGHIJ9876543210")

    Utils.deleteRecursively(tmpDir)
  }

  test("reading offset bytes across multiple files") {
    testOffsetBytesMultipleFiles(isCompressed = false)
  }

  test("reading offset bytes across multiple files (compressed)") {
    testOffsetBytesMultipleFiles(isCompressed = true)
  }

  test("deserialize long value") {
    val testval : Long = 9730889947L
    val bbuf = ByteBuffer.allocate(8)
    assert(bbuf.hasArray)
    bbuf.order(ByteOrder.BIG_ENDIAN)
    bbuf.putLong(testval)
    assert(bbuf.array.length === 8)
    assert(Utils.deserializeLongValue(bbuf.array) === testval)
  }

  test("writeByteBuffer should not change ByteBuffer position") {
    // Test a buffer with an underlying array, for both writeByteBuffer methods.
    val testBuffer = ByteBuffer.wrap(Array[Byte](1, 2, 3, 4))
    assert(testBuffer.hasArray)
    val bytesOut = new ByteBufferOutputStream(4096)
    Utils.writeByteBuffer(testBuffer, bytesOut)
    assert(testBuffer.position() === 0)

    val dataOut = new DataOutputStream(bytesOut)
    Utils.writeByteBuffer(testBuffer, dataOut: DataOutput)
    assert(testBuffer.position() === 0)

    // Test a buffer without an underlying array, for both writeByteBuffer methods.
    val testDirectBuffer = ByteBuffer.allocateDirect(8)
    assert(!testDirectBuffer.hasArray())
    Utils.writeByteBuffer(testDirectBuffer, bytesOut)
    assert(testDirectBuffer.position() === 0)

    Utils.writeByteBuffer(testDirectBuffer, dataOut: DataOutput)
    assert(testDirectBuffer.position() === 0)
  }

  test("get iterator size") {
    val empty = Seq[Int]()
    assert(Utils.getIteratorSize(empty.toIterator) === 0L)
    val iterator = Iterator.range(0, 5)
    assert(Utils.getIteratorSize(iterator) === 5L)
  }

  test("getIteratorZipWithIndex") {
    val iterator = Utils.getIteratorZipWithIndex(Iterator(0, 1, 2), -1L + Int.MaxValue)
    assert(iterator.toArray === Array(
      (0, -1L + Int.MaxValue), (1, 0L + Int.MaxValue), (2, 1L + Int.MaxValue)
    ))
    intercept[IllegalArgumentException] {
      Utils.getIteratorZipWithIndex(Iterator(0, 1, 2), -1L)
    }
  }

  test("doesDirectoryContainFilesNewerThan") {
    // create some temporary directories and files
    val parent: File = Utils.createTempDir()
    // The parent directory has two child directories
    val child1: File = Utils.createTempDir(parent.getCanonicalPath)
    val child2: File = Utils.createTempDir(parent.getCanonicalPath)
    val child3: File = Utils.createTempDir(child1.getCanonicalPath)
    // set the last modified time of child1 to 30 secs old
    child1.setLastModified(System.currentTimeMillis() - (1000 * 30))

    // although child1 is old, child2 is still new so return true
    assert(Utils.doesDirectoryContainAnyNewFiles(parent, 5))

    child2.setLastModified(System.currentTimeMillis - (1000 * 30))
    assert(Utils.doesDirectoryContainAnyNewFiles(parent, 5))

    parent.setLastModified(System.currentTimeMillis - (1000 * 30))
    // although parent and its immediate children are new, child3 is still old
    // we expect a full recursive search for new files.
    assert(Utils.doesDirectoryContainAnyNewFiles(parent, 5))

    child3.setLastModified(System.currentTimeMillis - (1000 * 30))
    assert(!Utils.doesDirectoryContainAnyNewFiles(parent, 5))
  }

  test("resolveURI") {
    def assertResolves(before: String, after: String): Unit = {
      // This should test only single paths
      assume(before.split(",").length === 1)
      // Repeated invocations of resolveURI should yield the same result
      def resolve(uri: String): String = Utils.resolveURI(uri).toString
      assert(resolve(after) === after)
      assert(resolve(resolve(after)) === after)
      assert(resolve(resolve(resolve(after))) === after)
      // Also test resolveURIs with single paths
      assert(new URI(Utils.resolveURIs(before)) === new URI(after))
      assert(new URI(Utils.resolveURIs(after)) === new URI(after))
    }
    val rawCwd = System.getProperty("user.dir")
    val cwd = if (Utils.isWindows) s"/$rawCwd".replace("\\", "/") else rawCwd
    assertResolves("hdfs:/root/spark.jar", "hdfs:/root/spark.jar")
    assertResolves("hdfs:///root/spark.jar#app.jar", "hdfs:/root/spark.jar#app.jar")
    assertResolves("spark.jar", s"file:$cwd/spark.jar")
    assertResolves("spark.jar#app.jar", s"file:$cwd/spark.jar#app.jar")
    assertResolves("path to/file.txt", s"file:$cwd/path%20to/file.txt")
    if (Utils.isWindows) {
      assertResolves("C:\\path\\to\\file.txt", "file:/C:/path/to/file.txt")
      assertResolves("C:\\path to\\file.txt", "file:/C:/path%20to/file.txt")
    }
    assertResolves("file:/C:/path/to/file.txt", "file:/C:/path/to/file.txt")
    assertResolves("file:///C:/path/to/file.txt", "file:/C:/path/to/file.txt")
    assertResolves("file:/C:/file.txt#alias.txt", "file:/C:/file.txt#alias.txt")
    assertResolves("file:foo", s"file:foo")
    assertResolves("file:foo:baby", s"file:foo:baby")
  }

  test("resolveURIs with multiple paths") {
    def assertResolves(before: String, after: String): Unit = {
      assume(before.split(",").length > 1)
      assert(Utils.resolveURIs(before) === after)
      assert(Utils.resolveURIs(after) === after)
      // Repeated invocations of resolveURIs should yield the same result
      def resolve(uri: String): String = Utils.resolveURIs(uri)
      assert(resolve(after) === after)
      assert(resolve(resolve(after)) === after)
      assert(resolve(resolve(resolve(after))) === after)
    }
    val rawCwd = System.getProperty("user.dir")
    val cwd = if (Utils.isWindows) s"/$rawCwd".replace("\\", "/") else rawCwd
    assertResolves("jar1,jar2", s"file:$cwd/jar1,file:$cwd/jar2")
    assertResolves("file:/jar1,file:/jar2", "file:/jar1,file:/jar2")
    assertResolves("hdfs:/jar1,file:/jar2,jar3", s"hdfs:/jar1,file:/jar2,file:$cwd/jar3")
    assertResolves("hdfs:/jar1,file:/jar2,jar3,jar4#jar5,path to/jar6",
      s"hdfs:/jar1,file:/jar2,file:$cwd/jar3,file:$cwd/jar4#jar5,file:$cwd/path%20to/jar6")
    if (Utils.isWindows) {
      assertResolves("""hdfs:/jar1,file:/jar2,jar3,C:\pi.py#py.pi,C:\path to\jar4""",
        s"hdfs:/jar1,file:/jar2,file:$cwd/jar3,file:/C:/pi.py%23py.pi,file:/C:/path%20to/jar4")
    }
    assertResolves(",jar1,jar2", s"file:$cwd/jar1,file:$cwd/jar2")
  }

  test("nonLocalPaths") {
    assert(Utils.nonLocalPaths("spark.jar") === Array.empty)
    assert(Utils.nonLocalPaths("file:/spark.jar") === Array.empty)
    assert(Utils.nonLocalPaths("file:///spark.jar") === Array.empty)
    assert(Utils.nonLocalPaths("local:/spark.jar") === Array.empty)
    assert(Utils.nonLocalPaths("local:///spark.jar") === Array.empty)
    assert(Utils.nonLocalPaths("hdfs:/spark.jar") === Array("hdfs:/spark.jar"))
    assert(Utils.nonLocalPaths("hdfs:///spark.jar") === Array("hdfs:///spark.jar"))
    assert(Utils.nonLocalPaths("file:/spark.jar,local:/smart.jar,family.py") === Array.empty)
    assert(Utils.nonLocalPaths("local:/spark.jar,file:/smart.jar,family.py") === Array.empty)
    assert(Utils.nonLocalPaths("hdfs:/spark.jar,s3:/smart.jar") ===
      Array("hdfs:/spark.jar", "s3:/smart.jar"))
    assert(Utils.nonLocalPaths("hdfs:/spark.jar,path to/a.jar,s3:/smart.jar") ===
      Array("hdfs:/spark.jar", "s3:/smart.jar"))
    assert(Utils.nonLocalPaths("hdfs:/spark.jar,s3:/smart.jar,local.py,file:/hello/pi.py") ===
      Array("hdfs:/spark.jar", "s3:/smart.jar"))
    assert(Utils.nonLocalPaths("local.py,hdfs:/spark.jar,file:/hello/pi.py,s3:/smart.jar") ===
      Array("hdfs:/spark.jar", "s3:/smart.jar"))

    // Test Windows paths
    assert(Utils.nonLocalPaths("C:/some/path.jar", testWindows = true) === Array.empty)
    assert(Utils.nonLocalPaths("file:/C:/some/path.jar", testWindows = true) === Array.empty)
    assert(Utils.nonLocalPaths("file:///C:/some/path.jar", testWindows = true) === Array.empty)
    assert(Utils.nonLocalPaths("local:/C:/some/path.jar", testWindows = true) === Array.empty)
    assert(Utils.nonLocalPaths("local:///C:/some/path.jar", testWindows = true) === Array.empty)
    assert(Utils.nonLocalPaths("hdfs:/a.jar,C:/my.jar,s3:/another.jar", testWindows = true) ===
      Array("hdfs:/a.jar", "s3:/another.jar"))
    assert(Utils.nonLocalPaths("D:/your.jar,hdfs:/a.jar,s3:/another.jar", testWindows = true) ===
      Array("hdfs:/a.jar", "s3:/another.jar"))
    assert(Utils.nonLocalPaths("hdfs:/a.jar,s3:/another.jar,e:/our.jar", testWindows = true) ===
      Array("hdfs:/a.jar", "s3:/another.jar"))
  }

  test("isBindCollision") {
    // Negatives
    assert(!Utils.isBindCollision(null))
    assert(!Utils.isBindCollision(new Exception))
    assert(!Utils.isBindCollision(new Exception(new Exception)))
    assert(!Utils.isBindCollision(new Exception(new BindException)))

    // Positives
    val be = new BindException("Random Message")
    val be1 = new Exception(new BindException("Random Message"))
    val be2 = new Exception(new Exception(new BindException("Random Message")))
    assert(Utils.isBindCollision(be))
    assert(Utils.isBindCollision(be1))
    assert(Utils.isBindCollision(be2))

    // Actual bind exception
    var server1: ServerSocket = null
    var server2: ServerSocket = null
    try {
      server1 = new java.net.ServerSocket(0)
      server2 = new java.net.ServerSocket(server1.getLocalPort)
    } catch {
      case e: Exception =>
        assert(e.isInstanceOf[java.net.BindException])
        assert(Utils.isBindCollision(e))
    } finally {
      Option(server1).foreach(_.close())
      Option(server2).foreach(_.close())
    }
  }

  // Test for using the util function to change our log levels.
  test("log4j log level change") {
    val current = org.apache.log4j.Logger.getRootLogger().getLevel()
    try {
      Utils.setLogLevel(org.apache.log4j.Level.ALL)
      assert(log.isInfoEnabled())
      Utils.setLogLevel(org.apache.log4j.Level.ERROR)
      assert(!log.isInfoEnabled())
      assert(log.isErrorEnabled())
    } finally {
      // Best effort at undoing changes this test made.
      Utils.setLogLevel(current)
    }
  }

  test("deleteRecursively") {
    val tempDir1 = Utils.createTempDir()
    assert(tempDir1.exists())
    Utils.deleteRecursively(tempDir1)
    assert(!tempDir1.exists())

    val tempDir2 = Utils.createTempDir()
    val sourceFile1 = new File(tempDir2, "foo.txt")
    Files.touch(sourceFile1)
    assert(sourceFile1.exists())
    Utils.deleteRecursively(sourceFile1)
    assert(!sourceFile1.exists())

    val tempDir3 = new File(tempDir2, "subdir")
    assert(tempDir3.mkdir())
    val sourceFile2 = new File(tempDir3, "bar.txt")
    Files.touch(sourceFile2)
    assert(sourceFile2.exists())
    Utils.deleteRecursively(tempDir2)
    assert(!tempDir2.exists())
    assert(!tempDir3.exists())
    assert(!sourceFile2.exists())
  }

  test("loading properties from file") {
    val tmpDir = Utils.createTempDir()
    val outFile = File.createTempFile("test-load-spark-properties", "test", tmpDir)
    try {
      System.setProperty("spark.test.fileNameLoadB", "2")
      Files.write("spark.test.fileNameLoadA true\n" +
        "spark.test.fileNameLoadB 1\n", outFile, StandardCharsets.UTF_8)
      val properties = Utils.getPropertiesFromFile(outFile.getAbsolutePath)
      properties
        .filter { case (k, v) => k.startsWith("spark.")}
        .foreach { case (k, v) => sys.props.getOrElseUpdate(k, v)}
      val sparkConf = new SparkConf
      assert(sparkConf.getBoolean("spark.test.fileNameLoadA", false) === true)
      assert(sparkConf.getInt("spark.test.fileNameLoadB", 1) === 2)
    } finally {
      Utils.deleteRecursively(tmpDir)
    }
  }

  test("timeIt with prepare") {
    var cnt = 0
    val prepare = () => {
      cnt += 1
      Thread.sleep(1000)
    }
    val time = Utils.timeIt(2)({}, Some(prepare))
    require(cnt === 2, "prepare should be called twice")
    require(time < 500, "preparation time should not count")
  }

  test("fetch hcfs dir") {
    val tempDir = Utils.createTempDir()
    val sourceDir = new File(tempDir, "source-dir")
    val innerSourceDir = Utils.createTempDir(root = sourceDir.getPath)
    val sourceFile = File.createTempFile("someprefix", "somesuffix", innerSourceDir)
    val targetDir = new File(tempDir, "target-dir")
    Files.write("some text", sourceFile, StandardCharsets.UTF_8)

    val path =
      if (Utils.isWindows) {
        new Path("file:/" + sourceDir.getAbsolutePath.replace("\\", "/"))
      } else {
        new Path("file://" + sourceDir.getAbsolutePath)
      }
    val conf = new Configuration()
    val fs = Utils.getHadoopFileSystem(path.toString, conf)

    assert(!targetDir.isDirectory())
    Utils.fetchHcfsFile(path, targetDir, fs, new SparkConf(), conf, false)
    assert(targetDir.isDirectory())

    // Copy again to make sure it doesn't error if the dir already exists.
    Utils.fetchHcfsFile(path, targetDir, fs, new SparkConf(), conf, false)

    val destDir = new File(targetDir, sourceDir.getName())
    assert(destDir.isDirectory())

    val destInnerDir = new File(destDir, innerSourceDir.getName)
    assert(destInnerDir.isDirectory())

    val destInnerFile = new File(destInnerDir, sourceFile.getName)
    assert(destInnerFile.isFile())

    val filePath =
      if (Utils.isWindows) {
        new Path("file:/" + sourceFile.getAbsolutePath.replace("\\", "/"))
      } else {
        new Path("file://" + sourceFile.getAbsolutePath)
      }
    val testFileDir = new File(tempDir, "test-filename")
    val testFileName = "testFName"
    val testFilefs = Utils.getHadoopFileSystem(filePath.toString, conf)
    Utils.fetchHcfsFile(filePath, testFileDir, testFilefs, new SparkConf(),
                        conf, false, Some(testFileName))
    val newFileName = new File(testFileDir, testFileName)
    assert(newFileName.isFile())
  }

  test("shutdown hook manager") {
    val manager = new SparkShutdownHookManager()
    val output = new ListBuffer[Int]()

    val hook1 = manager.add(1, () => output += 1)
    manager.add(3, () => output += 3)
    manager.add(2, () => output += 2)
    manager.add(4, () => output += 4)
    manager.remove(hook1)

    manager.runAll()
    assert(output.toList === List(4, 3, 2))
  }

  test("isInDirectory") {
    val tmpDir = new File(sys.props("java.io.tmpdir"))
    val parentDir = new File(tmpDir, "parent-dir")
    val childDir1 = new File(parentDir, "child-dir-1")
    val childDir1b = new File(parentDir, "child-dir-1b")
    val childFile1 = new File(parentDir, "child-file-1.txt")
    val childDir2 = new File(childDir1, "child-dir-2")
    val childDir2b = new File(childDir1, "child-dir-2b")
    val childFile2 = new File(childDir1, "child-file-2.txt")
    val childFile3 = new File(childDir2, "child-file-3.txt")
    val nullFile: File = null
    parentDir.mkdir()
    childDir1.mkdir()
    childDir1b.mkdir()
    childDir2.mkdir()
    childDir2b.mkdir()
    childFile1.createNewFile()
    childFile2.createNewFile()
    childFile3.createNewFile()

    // Identity
    assert(Utils.isInDirectory(parentDir, parentDir))
    assert(Utils.isInDirectory(childDir1, childDir1))
    assert(Utils.isInDirectory(childDir2, childDir2))

    // Valid ancestor-descendant pairs
    assert(Utils.isInDirectory(parentDir, childDir1))
    assert(Utils.isInDirectory(parentDir, childFile1))
    assert(Utils.isInDirectory(parentDir, childDir2))
    assert(Utils.isInDirectory(parentDir, childFile2))
    assert(Utils.isInDirectory(parentDir, childFile3))
    assert(Utils.isInDirectory(childDir1, childDir2))
    assert(Utils.isInDirectory(childDir1, childFile2))
    assert(Utils.isInDirectory(childDir1, childFile3))
    assert(Utils.isInDirectory(childDir2, childFile3))

    // Inverted ancestor-descendant pairs should fail
    assert(!Utils.isInDirectory(childDir1, parentDir))
    assert(!Utils.isInDirectory(childDir2, parentDir))
    assert(!Utils.isInDirectory(childDir2, childDir1))
    assert(!Utils.isInDirectory(childFile1, parentDir))
    assert(!Utils.isInDirectory(childFile2, parentDir))
    assert(!Utils.isInDirectory(childFile3, parentDir))
    assert(!Utils.isInDirectory(childFile2, childDir1))
    assert(!Utils.isInDirectory(childFile3, childDir1))
    assert(!Utils.isInDirectory(childFile3, childDir2))

    // Non-existent files or directories should fail
    assert(!Utils.isInDirectory(parentDir, new File(parentDir, "one.txt")))
    assert(!Utils.isInDirectory(parentDir, new File(parentDir, "one/two.txt")))
    assert(!Utils.isInDirectory(parentDir, new File(parentDir, "one/two/three.txt")))

    // Siblings should fail
    assert(!Utils.isInDirectory(childDir1, childDir1b))
    assert(!Utils.isInDirectory(childDir1, childFile1))
    assert(!Utils.isInDirectory(childDir2, childDir2b))
    assert(!Utils.isInDirectory(childDir2, childFile2))

    // Null files should fail without throwing NPE
    assert(!Utils.isInDirectory(parentDir, nullFile))
    assert(!Utils.isInDirectory(childFile3, nullFile))
    assert(!Utils.isInDirectory(nullFile, parentDir))
    assert(!Utils.isInDirectory(nullFile, childFile3))
  }

  test("circular buffer: if nothing was written to the buffer, display nothing") {
    val buffer = new CircularBuffer(4)
    assert(buffer.toString === "")
  }

  test("circular buffer: if the buffer isn't full, print only the contents written") {
    val buffer = new CircularBuffer(10)
    val stream = new PrintStream(buffer, true, "UTF-8")
    stream.print("test")
    assert(buffer.toString === "test")
  }

  test("circular buffer: data written == size of the buffer") {
    val buffer = new CircularBuffer(4)
    val stream = new PrintStream(buffer, true, "UTF-8")

    // fill the buffer to its exact size so that it just hits overflow
    stream.print("test")
    assert(buffer.toString === "test")

    // add more data to the buffer
    stream.print("12")
    assert(buffer.toString === "st12")
  }

  test("circular buffer: multiple overflow") {
    val buffer = new CircularBuffer(25)
    val stream = new PrintStream(buffer, true, "UTF-8")

    stream.print("test circular test circular test circular test circular test circular")
    assert(buffer.toString === "st circular test circular")
  }

  test("nanSafeCompareDoubles") {
    def shouldMatchDefaultOrder(a: Double, b: Double): Unit = {
      assert(Utils.nanSafeCompareDoubles(a, b) === JDouble.compare(a, b))
      assert(Utils.nanSafeCompareDoubles(b, a) === JDouble.compare(b, a))
    }
    shouldMatchDefaultOrder(0d, 0d)
    shouldMatchDefaultOrder(0d, 1d)
    shouldMatchDefaultOrder(Double.MinValue, Double.MaxValue)
    assert(Utils.nanSafeCompareDoubles(Double.NaN, Double.NaN) === 0)
    assert(Utils.nanSafeCompareDoubles(Double.NaN, Double.PositiveInfinity) === 1)
    assert(Utils.nanSafeCompareDoubles(Double.NaN, Double.NegativeInfinity) === 1)
    assert(Utils.nanSafeCompareDoubles(Double.PositiveInfinity, Double.NaN) === -1)
    assert(Utils.nanSafeCompareDoubles(Double.NegativeInfinity, Double.NaN) === -1)
  }

  test("nanSafeCompareFloats") {
    def shouldMatchDefaultOrder(a: Float, b: Float): Unit = {
      assert(Utils.nanSafeCompareFloats(a, b) === JFloat.compare(a, b))
      assert(Utils.nanSafeCompareFloats(b, a) === JFloat.compare(b, a))
    }
    shouldMatchDefaultOrder(0f, 0f)
    shouldMatchDefaultOrder(1f, 1f)
    shouldMatchDefaultOrder(Float.MinValue, Float.MaxValue)
    assert(Utils.nanSafeCompareFloats(Float.NaN, Float.NaN) === 0)
    assert(Utils.nanSafeCompareFloats(Float.NaN, Float.PositiveInfinity) === 1)
    assert(Utils.nanSafeCompareFloats(Float.NaN, Float.NegativeInfinity) === 1)
    assert(Utils.nanSafeCompareFloats(Float.PositiveInfinity, Float.NaN) === -1)
    assert(Utils.nanSafeCompareFloats(Float.NegativeInfinity, Float.NaN) === -1)
  }

  test("isDynamicAllocationEnabled") {
    val conf = new SparkConf()
    conf.set("spark.master", "yarn")
    conf.set("spark.submit.deployMode", "client")
    assert(Utils.isDynamicAllocationEnabled(conf) === false)
    assert(Utils.isDynamicAllocationEnabled(
      conf.set("spark.dynamicAllocation.enabled", "false")) === false)
    assert(Utils.isDynamicAllocationEnabled(
      conf.set("spark.dynamicAllocation.enabled", "true")) === true)
    assert(Utils.isDynamicAllocationEnabled(
      conf.set("spark.executor.instances", "1")) === true)
    assert(Utils.isDynamicAllocationEnabled(
      conf.set("spark.executor.instances", "0")) === true)
    assert(Utils.isDynamicAllocationEnabled(conf.set("spark.master", "local")) === false)
    assert(Utils.isDynamicAllocationEnabled(conf.set("spark.dynamicAllocation.testing", "true")))
  }

  test("getDynamicAllocationInitialExecutors") {
    val conf = new SparkConf()
    assert(Utils.getDynamicAllocationInitialExecutors(conf) === 0)
    assert(Utils.getDynamicAllocationInitialExecutors(
      conf.set("spark.dynamicAllocation.minExecutors", "3")) === 3)
    assert(Utils.getDynamicAllocationInitialExecutors( // should use minExecutors
      conf.set("spark.executor.instances", "2")) === 3)
    assert(Utils.getDynamicAllocationInitialExecutors( // should use executor.instances
      conf.set("spark.executor.instances", "4")) === 4)
    assert(Utils.getDynamicAllocationInitialExecutors( // should use executor.instances
      conf.set("spark.dynamicAllocation.initialExecutors", "3")) === 4)
    assert(Utils.getDynamicAllocationInitialExecutors( // should use initialExecutors
      conf.set("spark.dynamicAllocation.initialExecutors", "5")) === 5)
    assert(Utils.getDynamicAllocationInitialExecutors( // should use minExecutors
      conf.set("spark.dynamicAllocation.initialExecutors", "2")
        .set("spark.executor.instances", "1")) === 3)
  }

  test("Set Spark CallerContext") {
    val context = "test"
    new CallerContext(context).setCurrentContext()
    if (CallerContext.callerContextSupported) {
      val callerContext = Utils.classForName("org.apache.hadoop.ipc.CallerContext")
      assert(s"SPARK_$context" ===
        callerContext.getMethod("getCurrent").invoke(null).toString)
    }
  }

  test("encodeFileNameToURIRawPath") {
    assert(Utils.encodeFileNameToURIRawPath("abc") === "abc")
    assert(Utils.encodeFileNameToURIRawPath("abc xyz") === "abc%20xyz")
    assert(Utils.encodeFileNameToURIRawPath("abc:xyz") === "abc:xyz")
  }

  test("decodeFileNameInURI") {
    assert(Utils.decodeFileNameInURI(new URI("files:///abc/xyz")) === "xyz")
    assert(Utils.decodeFileNameInURI(new URI("files:///abc")) === "abc")
    assert(Utils.decodeFileNameInURI(new URI("files:///abc%20xyz")) === "abc xyz")
  }

  test("Kill process") {
    // Verify that we can terminate a process even if it is in a bad state. This is only run
    // on UNIX since it does some OS specific things to verify the correct behavior.
    if (SystemUtils.IS_OS_UNIX) {
      def getPid(p: Process): Int = {
        val f = p.getClass().getDeclaredField("pid")
        f.setAccessible(true)
        f.get(p).asInstanceOf[Int]
      }

      def pidExists(pid: Int): Boolean = {
        val p = Runtime.getRuntime.exec(s"kill -0 $pid")
        p.waitFor()
        p.exitValue() == 0
      }

      def signal(pid: Int, s: String): Unit = {
        val p = Runtime.getRuntime.exec(s"kill -$s $pid")
        p.waitFor()
      }

      // Start up a process that runs 'sleep 10'. Terminate the process and assert it takes
      // less time and the process is no longer there.
      val startTimeMs = System.currentTimeMillis()
      val process = new ProcessBuilder("sleep", "10").start()
      val pid = getPid(process)
      try {
        assert(pidExists(pid))
        val terminated = Utils.terminateProcess(process, 5000)
        assert(terminated.isDefined)
        process.waitFor(5, TimeUnit.SECONDS)
        val durationMs = System.currentTimeMillis() - startTimeMs
        assert(durationMs < 5000)
        assert(!pidExists(pid))
      } finally {
        // Forcibly kill the test process just in case.
        signal(pid, "SIGKILL")
      }

      val versionParts = System.getProperty("java.version").split("[+.\\-]+", 3)
      var majorVersion = versionParts(0).toInt
      if (majorVersion == 1) majorVersion = versionParts(1).toInt
      if (majorVersion >= 8) {
        // We'll make sure that forcibly terminating a process works by
        // creating a very misbehaving process. It ignores SIGTERM and has been SIGSTOPed. On
        // older versions of java, this will *not* terminate.
        val file = File.createTempFile("temp-file-name", ".tmp")
        val cmd =
          s"""
             |#!/bin/bash
             |trap "" SIGTERM
             |sleep 10
           """.stripMargin
        Files.write(cmd.getBytes(StandardCharsets.UTF_8), file)
        file.getAbsoluteFile.setExecutable(true)

        val process = new ProcessBuilder(file.getAbsolutePath).start()
        val pid = getPid(process)
        assert(pidExists(pid))
        try {
          signal(pid, "SIGSTOP")
          val start = System.currentTimeMillis()
          val terminated = Utils.terminateProcess(process, 5000)
          assert(terminated.isDefined)
          process.waitFor(5, TimeUnit.SECONDS)
          val duration = System.currentTimeMillis() - start
          assert(duration < 6000) // add a little extra time to allow a force kill to finish
          assert(!pidExists(pid))
        } finally {
          signal(pid, "SIGKILL")
        }
      }
    }
  }

  test("chi square test of randomizeInPlace") {
    // Parameters
    val arraySize = 10
    val numTrials = 1000
    val threshold = 0.05
    val seed = 1L

    // results(i)(j): how many times Utils.randomize moves an element from position j to position i
    val results = Array.ofDim[Long](arraySize, arraySize)

    // This must be seeded because even a fair random process will fail this test with
    // probability equal to the value of `threshold`, which is inconvenient for a unit test.
    val rand = new java.util.Random(seed)
    val range = 0 until arraySize

    for {
      _ <- 0 until numTrials
      trial = Utils.randomizeInPlace(range.toArray, rand)
      i <- range
    } results(i)(trial(i)) += 1L

    val chi = new ChiSquareTest()

    // We expect an even distribution; this array will be rescaled by `chiSquareTest`
    val expected = Array.fill(arraySize * arraySize)(1.0)
    val observed = results.flatten

    // Performs Pearson's chi-squared test. Using the sum-of-squares as the test statistic, gives
    // the probability of a uniform distribution producing results as extreme as `observed`
    val pValue = chi.chiSquareTest(expected, observed)

    assert(pValue > threshold)
  }

  test("redact sensitive information") {
    val sparkConf = new SparkConf

    // Set some secret keys
    val secretKeys = Seq(
      "spark.executorEnv.HADOOP_CREDSTORE_PASSWORD",
      "spark.my.password",
      "spark.my.sECreT")
    secretKeys.foreach { key => sparkConf.set(key, "sensitive_value") }
    // Set a non-secret key
    sparkConf.set("spark.regular.property", "regular_value")
    // Set a property with a regular key but secret in the value
    sparkConf.set("spark.sensitive.property", "has_secret_in_value")

    // Redact sensitive information
    val redactedConf = Utils.redact(sparkConf, sparkConf.getAll).toMap

    // Assert that secret information got redacted while the regular property remained the same
    secretKeys.foreach { key => assert(redactedConf(key) === Utils.REDACTION_REPLACEMENT_TEXT) }
    assert(redactedConf("spark.regular.property") === "regular_value")
    assert(redactedConf("spark.sensitive.property") === Utils.REDACTION_REPLACEMENT_TEXT)

  }

<<<<<<< HEAD
  test("load extensions") {
    val extensions = Seq(
      classOf[SimpleExtension],
      classOf[ExtensionWithConf],
      classOf[UnregisterableExtension]).map(_.getName())

    val conf = new SparkConf(false)
    val instances = Utils.loadExtensions(classOf[Object], extensions, conf)
    assert(instances.size === 2)
    assert(instances.count(_.isInstanceOf[SimpleExtension]) === 1)

    val extWithConf = instances.find(_.isInstanceOf[ExtensionWithConf])
      .map(_.asInstanceOf[ExtensionWithConf])
      .get
    assert(extWithConf.conf eq conf)

    class NestedExtension { }

    val invalid = Seq(classOf[NestedExtension].getName())
    intercept[SparkException] {
      Utils.loadExtensions(classOf[Object], invalid, conf)
    }

    val error = Seq(classOf[ExtensionWithError].getName())
    intercept[IllegalArgumentException] {
      Utils.loadExtensions(classOf[Object], error, conf)
    }

    val wrongType = Seq(classOf[ListenerImpl].getName())
    intercept[IllegalArgumentException] {
      Utils.loadExtensions(classOf[Seq[_]], wrongType, conf)
    }
  }

}

private class SimpleExtension

private class ExtensionWithConf(val conf: SparkConf)

private class UnregisterableExtension {

  throw new UnsupportedOperationException()

}

private class ExtensionWithError {

  throw new IllegalArgumentException()

}

private class ListenerImpl extends SparkListener
=======
  test("tryWithSafeFinally") {
    var e = new Error("Block0")
    val finallyBlockError = new Error("Finally Block")
    var isErrorOccurred = false
    // if the try and finally blocks throw different exception instances
    try {
      Utils.tryWithSafeFinally { throw e }(finallyBlock = { throw finallyBlockError })
    } catch {
      case t: Error =>
        assert(t.getSuppressed.head == finallyBlockError)
        isErrorOccurred = true
    }
    assert(isErrorOccurred)
    // if the try and finally blocks throw the same exception instance then it should not
    // try to add to suppressed and get IllegalArgumentException
    e = new Error("Block1")
    isErrorOccurred = false
    try {
      Utils.tryWithSafeFinally { throw e }(finallyBlock = { throw e })
    } catch {
      case t: Error =>
        assert(t.getSuppressed.length == 0)
        isErrorOccurred = true
    }
    assert(isErrorOccurred)
    // if the try throws the exception and finally doesn't throw exception
    e = new Error("Block2")
    isErrorOccurred = false
    try {
      Utils.tryWithSafeFinally { throw e }(finallyBlock = {})
    } catch {
      case t: Error =>
        assert(t.getSuppressed.length == 0)
        isErrorOccurred = true
    }
    assert(isErrorOccurred)
    // if the try and finally block don't throw exception
    Utils.tryWithSafeFinally {}(finallyBlock = {})
  }

  test("tryWithSafeFinallyAndFailureCallbacks") {
    var e = new Error("Block0")
    val catchBlockError = new Error("Catch Block")
    val finallyBlockError = new Error("Finally Block")
    var isErrorOccurred = false
    TaskContext.setTaskContext(TaskContext.empty())
    // if the try, catch and finally blocks throw different exception instances
    try {
      Utils.tryWithSafeFinallyAndFailureCallbacks { throw e }(
        catchBlock = { throw catchBlockError }, finallyBlock = { throw finallyBlockError })
    } catch {
      case t: Error =>
        assert(t.getSuppressed.head == catchBlockError)
        assert(t.getSuppressed.last == finallyBlockError)
        isErrorOccurred = true
    }
    assert(isErrorOccurred)
    // if the try, catch and finally blocks throw the same exception instance then it should not
    // try to add to suppressed and get IllegalArgumentException
    e = new Error("Block1")
    isErrorOccurred = false
    try {
      Utils.tryWithSafeFinallyAndFailureCallbacks { throw e }(catchBlock = { throw e },
        finallyBlock = { throw e })
    } catch {
      case t: Error =>
        assert(t.getSuppressed.length == 0)
        isErrorOccurred = true
    }
    assert(isErrorOccurred)
    // if the try throws the exception, catch and finally don't throw exceptions
    e = new Error("Block2")
    isErrorOccurred = false
    try {
      Utils.tryWithSafeFinallyAndFailureCallbacks { throw e }(catchBlock = {}, finallyBlock = {})
    } catch {
      case t: Error =>
        assert(t.getSuppressed.length == 0)
        isErrorOccurred = true
    }
    assert(isErrorOccurred)
    // if the try, catch and finally blocks don't throw exceptions
    Utils.tryWithSafeFinallyAndFailureCallbacks {}(catchBlock = {}, finallyBlock = {})
    TaskContext.unset
  }
}
>>>>>>> e30e2698
<|MERGE_RESOLUTION|>--- conflicted
+++ resolved
@@ -38,11 +38,7 @@
 import org.apache.hadoop.conf.Configuration
 import org.apache.hadoop.fs.Path
 
-<<<<<<< HEAD
-import org.apache.spark.{SparkConf, SparkException, SparkFunSuite}
-=======
-import org.apache.spark.{SparkConf, SparkFunSuite, TaskContext}
->>>>>>> e30e2698
+import org.apache.spark.{SparkConf, SparkException, SparkFunSuite, TaskContext}
 import org.apache.spark.internal.Logging
 import org.apache.spark.network.util.ByteUnit
 import org.apache.spark.scheduler.SparkListener
@@ -1031,61 +1027,6 @@
 
   }
 
-<<<<<<< HEAD
-  test("load extensions") {
-    val extensions = Seq(
-      classOf[SimpleExtension],
-      classOf[ExtensionWithConf],
-      classOf[UnregisterableExtension]).map(_.getName())
-
-    val conf = new SparkConf(false)
-    val instances = Utils.loadExtensions(classOf[Object], extensions, conf)
-    assert(instances.size === 2)
-    assert(instances.count(_.isInstanceOf[SimpleExtension]) === 1)
-
-    val extWithConf = instances.find(_.isInstanceOf[ExtensionWithConf])
-      .map(_.asInstanceOf[ExtensionWithConf])
-      .get
-    assert(extWithConf.conf eq conf)
-
-    class NestedExtension { }
-
-    val invalid = Seq(classOf[NestedExtension].getName())
-    intercept[SparkException] {
-      Utils.loadExtensions(classOf[Object], invalid, conf)
-    }
-
-    val error = Seq(classOf[ExtensionWithError].getName())
-    intercept[IllegalArgumentException] {
-      Utils.loadExtensions(classOf[Object], error, conf)
-    }
-
-    val wrongType = Seq(classOf[ListenerImpl].getName())
-    intercept[IllegalArgumentException] {
-      Utils.loadExtensions(classOf[Seq[_]], wrongType, conf)
-    }
-  }
-
-}
-
-private class SimpleExtension
-
-private class ExtensionWithConf(val conf: SparkConf)
-
-private class UnregisterableExtension {
-
-  throw new UnsupportedOperationException()
-
-}
-
-private class ExtensionWithError {
-
-  throw new IllegalArgumentException()
-
-}
-
-private class ListenerImpl extends SparkListener
-=======
   test("tryWithSafeFinally") {
     var e = new Error("Block0")
     val finallyBlockError = new Error("Finally Block")
@@ -1171,5 +1112,57 @@
     Utils.tryWithSafeFinallyAndFailureCallbacks {}(catchBlock = {}, finallyBlock = {})
     TaskContext.unset
   }
+
+  test("load extensions") {
+    val extensions = Seq(
+      classOf[SimpleExtension],
+      classOf[ExtensionWithConf],
+      classOf[UnregisterableExtension]).map(_.getName())
+
+    val conf = new SparkConf(false)
+    val instances = Utils.loadExtensions(classOf[Object], extensions, conf)
+    assert(instances.size === 2)
+    assert(instances.count(_.isInstanceOf[SimpleExtension]) === 1)
+
+    val extWithConf = instances.find(_.isInstanceOf[ExtensionWithConf])
+      .map(_.asInstanceOf[ExtensionWithConf])
+      .get
+    assert(extWithConf.conf eq conf)
+
+    class NestedExtension { }
+
+    val invalid = Seq(classOf[NestedExtension].getName())
+    intercept[SparkException] {
+      Utils.loadExtensions(classOf[Object], invalid, conf)
+    }
+
+    val error = Seq(classOf[ExtensionWithError].getName())
+    intercept[IllegalArgumentException] {
+      Utils.loadExtensions(classOf[Object], error, conf)
+    }
+
+    val wrongType = Seq(classOf[ListenerImpl].getName())
+    intercept[IllegalArgumentException] {
+      Utils.loadExtensions(classOf[Seq[_]], wrongType, conf)
+    }
+  }
+
 }
->>>>>>> e30e2698
+
+private class SimpleExtension
+
+private class ExtensionWithConf(val conf: SparkConf)
+
+private class UnregisterableExtension {
+
+  throw new UnsupportedOperationException()
+
+}
+
+private class ExtensionWithError {
+
+  throw new IllegalArgumentException()
+
+}
+
+private class ListenerImpl extends SparkListener